use barrel::types;
use chrono::*;
use migration_connector::*;
use quaint::ast::*;
use quaint::{
    connector::{Queryable, ResultSet},
    prelude::{ConnectionInfo, SqlFamily},
};
use std::sync::Arc;

pub struct SqlMigrationPersistence {
    pub connection_info: ConnectionInfo,
    pub connection: Arc<dyn Queryable + Send + Sync + 'static>,
    pub schema_name: String,
}

#[async_trait::async_trait]
impl MigrationPersistence for SqlMigrationPersistence {
    async fn init(&self) {
        let sql_str = match self.connection_info.sql_family() {
            SqlFamily::Sqlite => {
                let mut m = barrel::Migration::new().schema(self.schema_name.clone());
                m.create_table_if_not_exists(TABLE_NAME, migration_table_setup_sqlite);
                m.make_from(barrel::SqlVariant::Sqlite)
            }
            SqlFamily::Postgres => {
                let mut m = barrel::Migration::new().schema(self.schema_name.clone());
                m.create_table(TABLE_NAME, migration_table_setup_postgres);
                m.make_from(barrel::SqlVariant::Pg)
            }
            SqlFamily::Mysql => {
                // work around barrels missing quoting
                let mut m = barrel::Migration::new().schema(format!("{}", self.schema_name.clone()));
                m.create_table(format!("{}", TABLE_NAME), migration_table_setup_mysql);
                m.make_from(barrel::SqlVariant::Mysql)
            }
        };

        self.connection.query_raw(&sql_str, &[]).await.ok();
    }

    async fn reset(&self) {
        let sql_str = format!(r#"DELETE FROM "{}"."_Migration";"#, self.schema_name); // TODO: this is not vendor agnostic yet
        self.connection.query_raw(&sql_str, &[]).await.ok();

        // TODO: this is the wrong place to do that
        match &self.connection_info {
            ConnectionInfo::Postgres(_) => {
                let sql_str = format!(r#"DROP SCHEMA "{}" CASCADE;"#, self.schema_name);
                debug!("{}", sql_str);

                self.connection.query_raw(&sql_str, &[]).await.ok();
            }
            ConnectionInfo::Sqlite { file_path, .. } => {
                self.connection
                    .execute_raw(
                        "DETACH DATABASE ?",
                        &[ParameterizedValue::from(self.schema_name.as_str())],
                    )
                    .await
                    .ok();
                std::fs::remove_file(file_path).ok(); // ignore potential errors
                self.connection
                    .execute_raw(
                        "ATTACH DATABASE ? AS ?",
                        &[
                            ParameterizedValue::from(file_path.as_str()),
                            ParameterizedValue::from(self.schema_name.as_str()),
                        ],
                    )
                    .await
                    .unwrap();
            }
            ConnectionInfo::Mysql(_) => {
                let sql_str = format!(r#"DROP SCHEMA `{}`;"#, self.schema_name);
                debug!("{}", sql_str);
                self.connection.query_raw(&sql_str, &[]).await.ok();
            }
        }
    }

    async fn last(&self) -> Option<Migration> {
        let conditions = STATUS_COLUMN.equals(MigrationStatus::MigrationSuccess.code());
        let query = Select::from_table(self.table())
            .so_that(conditions)
            .order_by(REVISION_COLUMN.descend());

        let result_set = self.connection.query(query.into()).await.unwrap();
        parse_rows_new(result_set).into_iter().next()
    }

    async fn load_all(&self) -> Vec<Migration> {
        let query = Select::from_table(self.table()).order_by(REVISION_COLUMN.ascend());

        let result_set = self.connection.query(query.into()).await.unwrap();
        parse_rows_new(result_set)
    }

    async fn by_name(&self, name: &str) -> Option<Migration> {
        let conditions = NAME_COLUMN.equals(name);
        let query = Select::from_table(self.table())
            .so_that(conditions)
            .order_by(REVISION_COLUMN.descend());

        let result_set = self.connection.query(query.into()).await.unwrap();
        parse_rows_new(result_set).into_iter().next()
    }

    async fn create(&self, migration: Migration) -> Migration {
        let mut cloned = migration.clone();
        let model_steps_json = serde_json::to_string(&migration.datamodel_steps).unwrap();
        let database_migration_json = serde_json::to_string(&migration.database_migration).unwrap();
        let errors_json = serde_json::to_string(&migration.errors).unwrap();

        let insert = Insert::single_into(self.table())
            .value(DATAMODEL_COLUMN, migration.datamodel_string)
            .value(NAME_COLUMN, migration.name)
<<<<<<< HEAD
            .value(DATAMODEL_COLUMN, migration.datamodel_string)
=======
>>>>>>> da31c9c7
            .value(STATUS_COLUMN, migration.status.code())
            .value(APPLIED_COLUMN, migration.applied)
            .value(ROLLED_BACK_COLUMN, migration.rolled_back)
            .value(DATAMODEL_STEPS_COLUMN, model_steps_json)
            .value(DATABASE_MIGRATION_COLUMN, database_migration_json)
            .value(ERRORS_COLUMN, errors_json)
            .value(STARTED_AT_COLUMN, self.convert_datetime(migration.started_at))
            .value(FINISHED_AT_COLUMN, ParameterizedValue::Null);

        match self.connection_info.sql_family() {
            SqlFamily::Sqlite | SqlFamily::Mysql => {
                let id = self.connection.execute(insert.into()).await.unwrap();
                match id {
                    Some(quaint::ast::Id::Int(id)) => cloned.revision = id,
                    _ => panic!("This insert must return an int"),
                };
            }
            SqlFamily::Postgres => {
                let returning_insert = Insert::from(insert).returning(vec!["revision"]);
                let result_set = self.connection.query(returning_insert.into()).await.unwrap();
                result_set.into_iter().next().map(|row| {
                    cloned.revision = row["revision"].as_i64().unwrap() as usize;
                });
            }
        }
        cloned
    }

    async fn update(&self, params: &MigrationUpdateParams) {
        let finished_at_value = match params.finished_at {
            Some(x) => self.convert_datetime(x),
            None => ParameterizedValue::Null,
        };
        let errors_json = serde_json::to_string(&params.errors).unwrap();
        let query = Update::table(self.table())
            .set(NAME_COLUMN, params.new_name.clone())
            .set(STATUS_COLUMN, params.status.code())
            .set(APPLIED_COLUMN, params.applied)
            .set(ROLLED_BACK_COLUMN, params.rolled_back)
            .set(ERRORS_COLUMN, errors_json)
            .set(FINISHED_AT_COLUMN, finished_at_value)
            .so_that(
                NAME_COLUMN
                    .equals(params.name.clone())
                    .and(REVISION_COLUMN.equals(params.revision)),
            );

        self.connection.query(query.into()).await.unwrap();
    }
}

fn migration_table_setup_sqlite(t: &mut barrel::Table) {
    migration_table_setup(t, types::date(), types::custom("TEXT"));
}

fn migration_table_setup_postgres(t: &mut barrel::Table) {
    migration_table_setup(t, types::custom("timestamp(3)"), types::custom("TEXT"));
}

fn migration_table_setup_mysql(t: &mut barrel::Table) {
    migration_table_setup(t, types::custom("datetime(3)"), types::custom("LONGTEXT"));
}

fn migration_table_setup(
    t: &mut barrel::Table,
    datetime_type: barrel::types::Type,
    unlimited_text_type: barrel::types::Type,
) {
    t.add_column(REVISION_COLUMN, types::primary());
    t.add_column(NAME_COLUMN, types::text());
    t.add_column(DATAMODEL_COLUMN, unlimited_text_type.clone());
    t.add_column(STATUS_COLUMN, types::text());
    t.add_column(APPLIED_COLUMN, types::integer());
    t.add_column(ROLLED_BACK_COLUMN, types::integer());
    t.add_column(DATAMODEL_STEPS_COLUMN, unlimited_text_type.clone());
    t.add_column(DATABASE_MIGRATION_COLUMN, unlimited_text_type.clone());
    t.add_column(ERRORS_COLUMN, unlimited_text_type.clone());
    t.add_column(STARTED_AT_COLUMN, datetime_type.clone());
    t.add_column(FINISHED_AT_COLUMN, datetime_type.clone().nullable(true));
}

impl SqlMigrationPersistence {
    fn table(&self) -> Table {
        match self.connection_info.sql_family() {
            SqlFamily::Sqlite => {
                // sqlite case. Otherwise quaint produces invalid SQL
                TABLE_NAME.to_string().into()
            }
            _ => (self.schema_name.to_string(), TABLE_NAME.to_string()).into(),
        }
    }

    fn convert_datetime(&self, datetime: DateTime<Utc>) -> ParameterizedValue {
        match self.connection_info.sql_family() {
            SqlFamily::Sqlite => ParameterizedValue::Integer(datetime.timestamp_millis()),
            SqlFamily::Postgres => ParameterizedValue::DateTime(datetime),
            SqlFamily::Mysql => ParameterizedValue::DateTime(datetime),
        }
    }
}

fn convert_parameterized_date_value(db_value: &ParameterizedValue) -> DateTime<Utc> {
    match db_value {
        ParameterizedValue::Integer(x) => timestamp_to_datetime(*x),
        ParameterizedValue::DateTime(x) => x.clone(),
        x => unimplemented!("Got unsupported value {:?} in date conversion", x),
    }
}

fn timestamp_to_datetime(timestamp: i64) -> DateTime<Utc> {
    let nsecs = ((timestamp % 1000) * 1_000_000) as u32;
    let secs = (timestamp / 1000) as i64;
    let naive = chrono::NaiveDateTime::from_timestamp(secs, nsecs);
    let datetime: DateTime<Utc> = DateTime::from_utc(naive, Utc);

    datetime
}

fn parse_rows_new(result_set: ResultSet) -> Vec<Migration> {
    result_set
        .into_iter()
        .map(|row| {
            let datamodel_string: String = row[DATAMODEL_COLUMN].to_string().unwrap();
            let datamodel_steps_json: String = row[DATAMODEL_STEPS_COLUMN].to_string().unwrap();

            let database_migration_string: String = row[DATABASE_MIGRATION_COLUMN].to_string().unwrap();
            let errors_json: String = row[ERRORS_COLUMN].to_string().unwrap();

            let finished_at = match &row[FINISHED_AT_COLUMN] {
                ParameterizedValue::Null => None,
                x => Some(convert_parameterized_date_value(x)),
            };

            let datamodel_steps =
                serde_json::from_str(&datamodel_steps_json).expect("Error parsing the migration steps");
<<<<<<< HEAD

=======
>>>>>>> da31c9c7

            let database_migration_json =
                serde_json::from_str(&database_migration_string).expect("Error parsing the database migration steps");
            let errors: Vec<String> = serde_json::from_str(&errors_json).unwrap();

            Migration {
                name: row[NAME_COLUMN].to_string().unwrap(),
                revision: row[REVISION_COLUMN].as_i64().unwrap() as usize,
                datamodel_string,
                status: MigrationStatus::from_str(row[STATUS_COLUMN].to_string().unwrap()),
                applied: row[APPLIED_COLUMN].as_i64().unwrap() as usize,
                rolled_back: row[ROLLED_BACK_COLUMN].as_i64().unwrap() as usize,
                datamodel_steps,
                database_migration: database_migration_json,
                errors,
                started_at: convert_parameterized_date_value(&row[STARTED_AT_COLUMN]),
                finished_at,
            }
        })
        .collect()
}

static TABLE_NAME: &str = "_Migration";
static NAME_COLUMN: &str = "name";
static REVISION_COLUMN: &str = "revision";
static DATAMODEL_COLUMN: &str = "datamodel";
static STATUS_COLUMN: &str = "status";
static APPLIED_COLUMN: &str = "applied";
static ROLLED_BACK_COLUMN: &str = "rolled_back";
static DATAMODEL_STEPS_COLUMN: &str = "datamodel_steps";
static DATABASE_MIGRATION_COLUMN: &str = "database_migration";
static ERRORS_COLUMN: &str = "errors";
static STARTED_AT_COLUMN: &str = "started_at";
static FINISHED_AT_COLUMN: &str = "finished_at";<|MERGE_RESOLUTION|>--- conflicted
+++ resolved
@@ -115,10 +115,6 @@
         let insert = Insert::single_into(self.table())
             .value(DATAMODEL_COLUMN, migration.datamodel_string)
             .value(NAME_COLUMN, migration.name)
-<<<<<<< HEAD
-            .value(DATAMODEL_COLUMN, migration.datamodel_string)
-=======
->>>>>>> da31c9c7
             .value(STATUS_COLUMN, migration.status.code())
             .value(APPLIED_COLUMN, migration.applied)
             .value(ROLLED_BACK_COLUMN, migration.rolled_back)
@@ -254,10 +250,6 @@
 
             let datamodel_steps =
                 serde_json::from_str(&datamodel_steps_json).expect("Error parsing the migration steps");
-<<<<<<< HEAD
-
-=======
->>>>>>> da31c9c7
 
             let database_migration_json =
                 serde_json::from_str(&database_migration_string).expect("Error parsing the database migration steps");
