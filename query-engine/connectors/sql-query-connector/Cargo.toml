[package]
name = "sql-query-connector"
version = "0.1.0"
authors = []
edition = "2018"

[dependencies]
connector-interface = { path = "../query-connector", package = "query-connector" }
prisma-models = { path = "../../../prisma-models" }
itertools = "0.8"
chrono = { version = "0.4", features = ["serde"] }
<<<<<<< HEAD
prisma-query = { git = "https://github.com/prisma/prisma-query.git" }
datamodel = { path = "../../../libs/datamodel/core" }
=======
quaint = { git = "https://github.com/prisma/quaint.git" }
datamodel = { path = "../../../libs/datamodel" }
>>>>>>> cf138ed3
serde = { version = "1.0", features = ["derive"] }
serde_json = "1.0"
parking_lot = "0.7"
uuid = "0.7"
failure = "0.1"
url = "1.7"
failure_derive = "0.1"
cuid = { git = "https://github.com/prisma/cuid-rust" }
rand = "0.6"
log = "0.4"
async-trait = "0.1"

postgres = { version = "0.16.0-rc.1", features = ["with-serde_json-1", "with-chrono-0_4", "with-uuid-0_7"] }
tokio-postgres = { version = "0.4.0-rc.2" }
native-tls = { version = "0.2" }

futures = "0.3"
tokio-resource-pool = { git = "https://github.com/pimeys/tokio-resource-pool" }<|MERGE_RESOLUTION|>--- conflicted
+++ resolved
@@ -9,13 +9,8 @@
 prisma-models = { path = "../../../prisma-models" }
 itertools = "0.8"
 chrono = { version = "0.4", features = ["serde"] }
-<<<<<<< HEAD
-prisma-query = { git = "https://github.com/prisma/prisma-query.git" }
+quaint = { git = "https://github.com/prisma/quaint.git" }
 datamodel = { path = "../../../libs/datamodel/core" }
-=======
-quaint = { git = "https://github.com/prisma/quaint.git" }
-datamodel = { path = "../../../libs/datamodel" }
->>>>>>> cf138ed3
 serde = { version = "1.0", features = ["derive"] }
 serde_json = "1.0"
 parking_lot = "0.7"
