--- conflicted
+++ resolved
@@ -64,17 +64,12 @@
     let error = parse_error(dml);
 
     error.assert_is(DatamodelError::new_parser_error(
-<<<<<<< HEAD
         &vec![
             "End of block (\"}\")",
             "block level directive",
             "enum field declaration",
         ],
         Span::new(25, 25),
-=======
-        &vec!["End of block (\"}\")", "alphanumeric identifier"],
-        Span::new(26, 26),
->>>>>>> 0c9ebb11
     ));
 }
 
@@ -89,7 +84,10 @@
 
     let error = parse_error(dml);
 
-    error.assert_is(DatamodelError::new_parser_error(&vec!["field type"], Span::new(49, 49)));
+    error.assert_is(DatamodelError::new_parser_error(
+        &vec!["field type"],
+        Span::new(49, 49),
+    ));
 }
 
 #[test]
@@ -102,7 +100,10 @@
 
     let error = parse_error(dml);
 
-    error.assert_is(DatamodelError::new_parser_error(&vec!["directive"], Span::new(38, 38)));
+    error.assert_is(DatamodelError::new_parser_error(
+        &vec!["directive"],
+        Span::new(38, 38),
+    ));
 }
 
 // TODO: This case is not nice because the "{ }" belong to the declaration.
@@ -117,11 +118,7 @@
 
     error.assert_is(DatamodelError::new_parser_error(
         &vec!["Start of block (\"{\")"],
-<<<<<<< HEAD
-        Span::new(16, 16),
-=======
-        Span::new(24, 24),
->>>>>>> 0c9ebb11
+        Span::new(15, 15),
     ));
 }
 
