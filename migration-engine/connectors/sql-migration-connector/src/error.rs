use failure::{err_msg, Error, Fail};
use migration_connector::ConnectorError;

pub type SqlResult<T> = Result<T, SqlError>;

#[derive(Debug, Fail)]
pub enum SqlError {
    #[fail(display = "{}", _0)]
    Generic(String),

    #[fail(display = "Error connecting to the database {}", _0)]
    ConnectionError(Error),

    #[fail(display = "Error querying the database: {}", _0)]
    QueryError(Error),

    #[fail(display = "Database '{}' does not exist", db_name)]
    DatabaseDoesNotExist { db_name: String },

    #[fail(display = "Access denied to database '{}'", db_name)]
    DatabaseAccessDenied { db_name: String },

    #[fail(display = "Database '{}' already exists", db_name)]
    DatabaseAlreadyExists { db_name: String },

    #[fail(display = "Authentication failed for user '{}'", user)]
    AuthenticationFailed { user: String },

    #[fail(display = "Connect timed out")]
    ConnectTimeout,

    #[fail(display = "Operation timed out")]
    Timeout,

    #[fail(display = "Error opening a TLS connection. {}", message)]
    TlsError { message: String },
}

impl SqlError {
    pub(crate) fn into_connector_error(self, connection_info: &super::ConnectionInfo) -> ConnectorError {
        match self {
            SqlError::DatabaseDoesNotExist { db_name } => ConnectorError::DatabaseDoesNotExist {
                db_name,
                database_location: connection_info.database_location(),
            },
            SqlError::DatabaseAccessDenied { db_name } => ConnectorError::DatabaseAccessDenied {
                database_name: db_name,
                database_user: connection_info
                    .username()
                    .expect("database access denied without user")
                    .into_owned(),
            },
            SqlError::DatabaseAlreadyExists { db_name } => ConnectorError::DatabaseAlreadyExists {
                db_name,
                database_host: connection_info.host().to_owned(),
                database_port: connection_info.port().expect("database port not applicable"),
            },
            SqlError::AuthenticationFailed { user } => ConnectorError::AuthenticationFailed {
                user,
                host: connection_info.host().to_owned(),
            },
            SqlError::ConnectTimeout => ConnectorError::ConnectTimeout,
            SqlError::Timeout => ConnectorError::Timeout,
            SqlError::TlsError { message } => ConnectorError::TlsError { message },
            SqlError::ConnectionError(err) => ConnectorError::ConnectionError {
                host: connection_info.host().to_owned(),
                port: connection_info.port(),
                cause: failure::err_msg(err),
            },
            error => ConnectorError::QueryError(error.into()),
        }
    }
}

impl From<quaint::error::Error> for SqlError {
    fn from(error: quaint::error::Error) -> Self {
        match error {
            quaint::error::Error::DatabaseDoesNotExist { db_name } => Self::DatabaseDoesNotExist { db_name },
            quaint::error::Error::DatabaseAlreadyExists { db_name } => Self::DatabaseAlreadyExists { db_name },
            quaint::error::Error::DatabaseAccessDenied { db_name } => Self::DatabaseAccessDenied { db_name },
            quaint::error::Error::AuthenticationFailed { user } => Self::AuthenticationFailed { user },
            quaint::error::Error::ConnectTimeout => Self::ConnectTimeout,
            quaint::error::Error::ConnectionError { .. } => Self::ConnectionError(error.into()),
            quaint::error::Error::Timeout => Self::Timeout,
            quaint::error::Error::TlsError { message } => Self::TlsError { message },
            e => SqlError::QueryError(e.into()),
        }
    }
}

impl From<sql_schema_describer::SqlSchemaDescriberError> for SqlError {
    fn from(error: sql_schema_describer::SqlSchemaDescriberError) -> Self {
        SqlError::QueryError(error.into())
    }
}

impl From<String> for SqlError {
    fn from(error: String) -> Self {
        SqlError::Generic(error)
    }
<<<<<<< HEAD
}

impl From<url::ParseError> for SqlError {
    fn from(_: url::ParseError) -> Self {
        SqlError::ConnectionError(err_msg("Couldn't parse the connection string."))
    }
=======
>>>>>>> 43b6783d
}<|MERGE_RESOLUTION|>--- conflicted
+++ resolved
@@ -98,13 +98,4 @@
     fn from(error: String) -> Self {
         SqlError::Generic(error)
     }
-<<<<<<< HEAD
-}
-
-impl From<url::ParseError> for SqlError {
-    fn from(_: url::ParseError) -> Self {
-        SqlError::ConnectionError(err_msg("Couldn't parse the connection string."))
-    }
-=======
->>>>>>> 43b6783d
 }