use super::*;
use prisma_models::{
    EnumType, EnumValue, Field as ModelField, InternalDataModelRef, ModelRef, ScalarField, SortOrder, TypeIdentifier,
};
use std::sync::Arc;

#[derive(Debug)]
pub struct ObjectTypeBuilder<'a> {
    internal_data_model: InternalDataModelRef,
    with_relations: bool,
    capabilities: &'a SupportedCapabilities,
    filter_object_type_builder: Weak<FilterObjectTypeBuilder<'a>>,
    object_type_cache: TypeRefCache<ObjectType>,
}

impl<'a> CachedBuilder<ObjectType> for ObjectTypeBuilder<'a> {
    fn get_cache(&self) -> &TypeRefCache<ObjectType> {
        &self.object_type_cache
    }

    fn into_strong_refs(self) -> Vec<Arc<ObjectType>> {
        self.object_type_cache.into()
    }
}

impl<'a> ObjectTypeBuilder<'a> {
    /// Initializes a new ObjectTypeBuilder and constructs the
    pub fn new(
        internal_data_model: InternalDataModelRef,
        with_relations: bool,
        capabilities: &'a SupportedCapabilities,
        filter_object_type_builder: Weak<FilterObjectTypeBuilder<'a>>,
    ) -> Self {
        ObjectTypeBuilder {
            internal_data_model,
            with_relations,
            capabilities,
            filter_object_type_builder,
            object_type_cache: TypeRefCache::new(),
        }
        .compute_model_object_types()
    }

    pub fn map_model_object_type(&self, model: &ModelRef) -> ObjectTypeRef {
        self.get_cache()
            .get(&model.name)
            .expect("Invariant violation: Initialized object type skeleton for each model.")
    }

    /// Initializes model object type cache on the query schema builder.
    fn compute_model_object_types(self) -> Self {
        // Compute initial cache.
        self.internal_data_model.models().iter().for_each(|m| {
            self.cache(
                m.name.clone(),
                Arc::new(init_object_type(m.name.clone(), Some(Arc::clone(&m)))),
            )
        });

        // Compute fields on all cached object types.
        self.internal_data_model.models().iter().for_each(|m| {
            let obj: ObjectTypeRef = self.map_model_object_type(m);
            let fields = self.compute_fields(m);

            obj.into_arc().set_fields(fields);
        });

        self
    }

    /// This assumes that the cache has already been initialized.
    fn compute_fields(&self, model: &ModelRef) -> Vec<Field> {
        model
            .fields()
            .all
            .iter()
            .filter(|f| {
                f.is_visible()
                    && match f {
                        ModelField::Scalar(_) => true,
                        ModelField::Relation(_) => self.with_relations,
                    }
            })
            .map(|f| self.map_field(f))
            .collect()
    }

    pub fn map_field(&self, model_field: &ModelField) -> Field {
        field(
            model_field.name().clone(),
            self.many_records_field_arguments(&model_field),
            self.map_output_type(&model_field),
            None,
        )
    }

    fn map_output_type(&self, model_field: &ModelField) -> OutputType {
        let output_type = match model_field {
            ModelField::Relation(rf) => {
                let related_model_obj = OutputType::object(self.map_model_object_type(&rf.related_model()));

                if rf.is_list {
                    OutputType::list(related_model_obj)
                } else {
                    related_model_obj
                }
            }
            ModelField::Scalar(sf) => match sf.type_identifier {
                TypeIdentifier::String => OutputType::string(),
                TypeIdentifier::Float => OutputType::float(),
                TypeIdentifier::Boolean => OutputType::boolean(),
                TypeIdentifier::Enum => Self::map_enum_field(sf).into(),
                TypeIdentifier::Json => OutputType::json(),
                TypeIdentifier::DateTime => OutputType::date_time(),
                TypeIdentifier::GraphQLID => OutputType::id(),
                TypeIdentifier::UUID => OutputType::uuid(),
                TypeIdentifier::Int => OutputType::int(),
                TypeIdentifier::Relation => unreachable!(), // Scalar fields can't have a Relation type identifier.
            },
        };

        if model_field.is_scalar() && model_field.is_list() {
            OutputType::list(output_type)
        } else if !model_field.is_required() {
            OutputType::opt(output_type)
        } else {
            output_type
        }
    }

<<<<<<< HEAD
    /// Builds "many records where" arguments based on the given field.
=======
    /// Builds "many records where" arguments based on the given model and field.
>>>>>>> e311631c
    pub fn many_records_field_arguments(&self, field: &ModelField) -> Vec<Argument> {
        match field {
            f if !f.is_visible() => vec![],
            ModelField::Scalar(_) => vec![],
            ModelField::Relation(rf) if rf.is_list && !rf.related_model().is_embedded => {
                self.many_records_arguments(&rf.related_model())
            }
            ModelField::Relation(rf) if rf.is_list && rf.related_model().is_embedded => vec![],
            ModelField::Relation(rf) if !rf.is_list => vec![],
            _ => unreachable!(),
        }
    }

    /// Builds "many records where" arguments solely based on the given model.
    pub fn many_records_arguments(&self, model: &ModelRef) -> Vec<Argument> {
        vec![
            self.where_argument(&model),
            self.order_by_argument(&model),
            argument("skip", InputType::opt(InputType::int()), None),
            argument("after", InputType::opt(InputType::string()), None),
            argument("before", InputType::opt(InputType::string()), None),
            argument("first", InputType::opt(InputType::int()), None),
            argument("last", InputType::opt(InputType::int()), None),
        ]
    }

    /// Builds "where" argument.
    pub fn where_argument(&self, model: &ModelRef) -> Argument {
        let where_object = self
            .filter_object_type_builder
            .into_arc()
            .filter_object_type(Arc::clone(model));

        argument("where", InputType::opt(InputType::object(where_object)), None)
    }

    // Builds "orderBy" argument.
    pub fn order_by_argument(&self, model: &ModelRef) -> Argument {
        let enum_values: Vec<EnumValue> = model
            .fields()
            .scalar_non_list()
            .iter()
            .map(|f| {
                vec![
                    EnumValue::order_by(
                        format!("{}_{}", f.name, SortOrder::Ascending.abbreviated()),
                        Arc::clone(f),
                        SortOrder::Ascending,
                    ),
                    EnumValue::order_by(
                        format!("{}_{}", f.name, SortOrder::Descending.abbreviated()),
                        Arc::clone(f),
                        SortOrder::Descending,
                    ),
                ]
            })
            .flatten()
            .collect();

        let enum_name = format!("{}OrderByInput", model.name);
        let enum_type = enum_type(enum_name, enum_values);

        argument("orderBy", InputType::opt(enum_type.into()), None)
    }

    pub fn map_enum_field(scalar_field: &Arc<ScalarField>) -> EnumType {
        match scalar_field.type_identifier {
            TypeIdentifier::Enum => {
                let internal_enum = scalar_field.internal_enum.as_ref().expect(
                    "Invariant violation: Enum fields are expected to have an internal_enum associated with them.",
                );

                internal_enum.into()
            }
            _ => panic!("Invariant violation: map_enum_field can only be called on scalar enum fields."),
        }
    }

    pub fn batch_payload_object_type(&self) -> ObjectTypeRef {
        return_cached!(self.get_cache(), "BatchPayload");

        let object_type = Arc::new(object_type(
            "BatchPayload",
            vec![field("count", vec![], OutputType::int(), None)],
            None,
        ));

        self.cache("BatchPayload".into(), Arc::clone(&object_type));
        Arc::downgrade(&object_type)
    }
}<|MERGE_RESOLUTION|>--- conflicted
+++ resolved
@@ -128,11 +128,7 @@
         }
     }
 
-<<<<<<< HEAD
-    /// Builds "many records where" arguments based on the given field.
-=======
     /// Builds "many records where" arguments based on the given model and field.
->>>>>>> e311631c
     pub fn many_records_field_arguments(&self, field: &ModelField) -> Vec<Argument> {
         match field {
             f if !f.is_visible() => vec![],
